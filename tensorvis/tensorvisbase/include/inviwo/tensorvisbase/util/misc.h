--- conflicted
+++ resolved
@@ -216,84 +216,5 @@
 
     return str;
 }
-
-<<<<<<< HEAD
-inline vec3 hcl2rgb(const vec3& hcl) {
-    const auto PI = 3.1415926536f;
-    const auto hclGamma = 3.0f;
-    const auto hclY0 = 100.0f;
-    const auto hclMaxL = 0.530454533953517f;
-
-    vec3 rgb = vec3(0.0f);
-
-    if (hcl.z != 0.0f) {
-        auto h = hcl.x;
-        auto c = hcl.y;
-        auto l = hcl.z * hclMaxL;
-        auto q = glm::exp((1.0f - c / (2.0f * l)) * (hclGamma / hclY0));
-        auto u = (2.0f * l - c) / (2.0f * q - 1.0f);
-        auto v = c / q;
-        auto t = glm::tan(
-            (h + glm::min(glm::fract(2.0f * h) / 4.0f, glm::fract(-2.0f * h) / 8.0f)) * PI * 2.0f);
-        h *= 6.0f;
-        if (h <= 1.0f) {
-            rgb.r = 1.0f;
-            rgb.g = t / (1.0f + t);
-        } else if (h <= 2.0f) {
-            rgb.r = (1.0f + t) / t;
-            rgb.g = 1.0f;
-        } else if (h <= 3.0f) {
-            rgb.g = 1.0f;
-            rgb.b = 1.0f + t;
-        } else if (h <= 4.0f) {
-            rgb.g = 1.0f / (1.0f + t);
-            rgb.b = 1.0f;
-        } else if (h <= 5.0f) {
-            rgb.r = -1.0f / t;
-            rgb.b = 1.0f;
-        } else {
-            rgb.r = 1.0f;
-            rgb.b = -t;
-        }
-        rgb = rgb * v + u;
-    }
-
-    return rgb;
-}
-
-inline vec3 rgb2hcl(const vec3& rgb) {
-    const float PI = 3.1415926536f;
-    const float hclGamma = 3.0f;
-    const float hclY0 = 100.0f;
-    const float hclMaxL = 0.530454533953517f;
-
-    vec3 hcl;
-    float h = 0.0f;
-    float u = glm::min(rgb.r, glm::min(rgb.g, rgb.b));
-    float v = glm::max(rgb.r, glm::max(rgb.g, rgb.b));
-    auto q = hclGamma / hclY0;
-    hcl.y = v - u;
-
-    if (hcl.y != 0.0f) {
-        h = glm::atan(rgb.g - rgb.b, rgb.r - rgb.g) / PI;
-        q *= u / v;
-    }
-
-    q = exp(q);
-    hcl.x = glm::fract(h / 2.0f - glm::min(glm::fract(h), glm::fract(-h)) / 6.0f);
-    hcl.y *= q;
-    hcl.z = glm::mix(-u, v, q) / (hclMaxL * 2.0f);
-
-    return hcl;
-=======
-inline dvec3 vtk_ExtentFromBounds(const double* bounds) {
-    return dvec3{bounds[1] - bounds[0], bounds[3] - bounds[2], bounds[5] - bounds[4]};
-}
-
-inline dvec3 vtk_OffsetFromBounds(const double* bounds) {
-    return dvec3{bounds[0], bounds[2], bounds[4]};
->>>>>>> 869c3f33
-}
-
 }  // namespace tensorutil
 }  // namespace inviwo