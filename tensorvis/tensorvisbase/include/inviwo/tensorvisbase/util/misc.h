--- conflicted
+++ resolved
@@ -217,7 +217,6 @@
     return str;
 }
 
-<<<<<<< HEAD
 inline vec3 hcl2rgb(const vec3& hcl) {
     const auto PI = 3.1415926536f;
     const auto hclGamma = 3.0f;
@@ -294,8 +293,5 @@
 inline dvec3 vtk_OffsetFromBounds(const double* bounds) {
     return dvec3{bounds[0], bounds[2], bounds[4]};
 }
-
-=======
->>>>>>> c236042b
 }  // namespace tensorutil
 }  // namespace inviwo