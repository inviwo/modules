/*********************************************************************************
 *
 * Inviwo - Interactive Visualization Workshop
 *
 * Copyright (c) 2016-2018 Inviwo Foundation
 * All rights reserved.
 *
 * Redistribution and use in source and binary forms, with or without
 * modification, are permitted provided that the following conditions are met:
 *
 * 1. Redistributions of source code must retain the above copyright notice, this
 * list of conditions and the following disclaimer.
 * 2. Redistributions in binary form must reproduce the above copyright notice,
 * this list of conditions and the following disclaimer in the documentation
 * and/or other materials provided with the distribution.
 *
 * THIS SOFTWARE IS PROVIDED BY THE COPYRIGHT HOLDERS AND CONTRIBUTORS "AS IS" AND
 * ANY EXPRESS OR IMPLIED WARRANTIES, INCLUDING, BUT NOT LIMITED TO, THE IMPLIED
 * WARRANTIES OF MERCHANTABILITY AND FITNESS FOR A PARTICULAR PURPOSE ARE
 * DISCLAIMED. IN NO EVENT SHALL THE COPYRIGHT OWNER OR CONTRIBUTORS BE LIABLE FOR
 * ANY DIRECT, INDIRECT, INCIDENTAL, SPECIAL, EXEMPLARY, OR CONSEQUENTIAL DAMAGES
 * (INCLUDING, BUT NOT LIMITED TO, PROCUREMENT OF SUBSTITUTE GOODS OR SERVICES;
 * LOSS OF USE, DATA, OR PROFITS; OR BUSINESS INTERRUPTION) HOWEVER CAUSED AND
 * ON ANY THEORY OF LIABILITY, WHETHER IN CONTRACT, STRICT LIABILITY, OR TORT
 * (INCLUDING NEGLIGENCE OR OTHERWISE) ARISING IN ANY WAY OUT OF THE USE OF THIS
 * SOFTWARE, EVEN IF ADVISED OF THE POSSIBILITY OF SUCH DAMAGE.
 *
 *********************************************************************************/

#pragma once

#include <modules/opengl/shader/shaderutils.h>
#include <inviwo/tensorvisbase/datastructures/tensorfield2d.h>
#include <inviwo/tensorvisbase/ports/tensorfieldport.h>
#include <inviwo/tensorvisbase/datastructures/tensorfield3d.h>
#include <inviwo/tensorvisbase/algorithm/tensorfieldsampling.h>
#include <inviwo/tensorvisbase/tensorvisbasemoduledefine.h>
#include <Eigen/Dense>
#include <modules/eigenutils/eigenutils.h>
#include <inviwo/core/datastructures/geometry/basicmesh.h>
#include <inviwo/core/common/inviwoapplication.h>
#include <inviwo/core/util/settings/systemsettings.h>
#include <inviwo/core/datastructures/geometry/geometrytype.h>

namespace inviwo {
namespace tensorutil {

IVW_MODULE_TENSORVISBASE_API void bindTensorFieldAsColorTexture(
    std::shared_ptr<Image> &texture, std::shared_ptr<const TensorField2D> tensorField,
    Shader &shader, TextureUnitContainer &textureUnits);

IVW_MODULE_TENSORVISBASE_API void bindTensorFieldAsColorTexture(std::shared_ptr<Image> &texture,
                                                                TensorField2DInport &inport,
                                                                Shader &shader,
                                                                TextureUnitContainer &textureUnits);

IVW_MODULE_TENSORVISBASE_API void bindTensorFieldAsColorTextures(
    std::shared_ptr<const TensorField3D> &tensorField, Shader *shader,
    TextureUnitContainer &textureUnits);

<<<<<<< HEAD
std::shared_ptr<TensorField2D> IVW_MODULE_TENSORVISBASE_API
subsample2D(std::shared_ptr<const TensorField2D> tensorField, size2_t newDimensions,
            const InterpolationMethod method = InterpolationMethod::Barycentric);
=======
IVW_MODULE_TENSORVISBASE_API std::shared_ptr<TensorField2D> getSlice2D(
    std::shared_ptr<const TensorField3D> inTensorField, const CartesianCoordinateAxis axis,
    const size_t sliceNumber);

IVW_MODULE_TENSORVISBASE_API std::shared_ptr<TensorField3D> getSlice3D(
    std::shared_ptr<const TensorField3D> inTensorField, const CartesianCoordinateAxis axis,
    const size_t sliceNumber);

IVW_MODULE_TENSORVISBASE_API std::shared_ptr<TensorField2D> subsample2D(
    std::shared_ptr<const TensorField2D> tensorField, size2_t newDimensions,
    const InterpolationMethod method = InterpolationMethod::Barycentric);
>>>>>>> 982bfb33

IVW_MODULE_TENSORVISBASE_API std::shared_ptr<TensorField3D> subsample3D(
    std::shared_ptr<const TensorField3D> tensorField, size3_t newDimensions,
    const InterpolationMethod method = InterpolationMethod::Linear);

IVW_MODULE_TENSORVISBASE_API std::shared_ptr<TensorField3D> subsample3D(
    std::shared_ptr<const TensorField3D> tensorField, size3_t newDimensions,
    const InterpolationMethod method, std::function<void(float)> fun);

IVW_MODULE_TENSORVISBASE_API std::shared_ptr<PosTexColorMesh>
generateBoundingBoxAdjacencyForTensorField(std::shared_ptr<const TensorField3D> tensorField,
                                           const vec4 color);

IVW_MODULE_TENSORVISBASE_API std::shared_ptr<BasicMesh> generateBoundingBoxForTensorField(
    std::shared_ptr<const TensorField3D> tensorField, const vec4 color);

IVW_MODULE_TENSORVISBASE_API std::shared_ptr<BasicMesh> generateSliceLevelGeometryForTensorField(
    std::shared_ptr<const TensorField3D> tensorField, const vec4 color,
    const CartesianCoordinateAxis axis, const size_t sliceNr);

IVW_MODULE_TENSORVISBASE_API std::shared_ptr<BasicMesh> generateSlicePlaneGeometryForTensorField(
    std::shared_ptr<const TensorField3D> tensorField, const vec4 color,
    const CartesianCoordinateAxis axis, const size_t sliceNr);

namespace detail {
std::shared_ptr<BasicMesh> generateSliceGeometry(std::shared_ptr<const TensorField3D> tensorField,
                                                 const vec4 color,
                                                 const CartesianCoordinateAxis axis,
                                                 const size_t sliceNr);
}

template <typename C>
void forEachVoxel(const TensorField3D &v, C callback) {
    const auto &dims = v.getDimensions();
    size3_t pos;
    for (pos.z = 0; pos.z < dims.z; ++pos.z) {
        for (pos.y = 0; pos.y < dims.y; ++pos.y) {
            for (pos.x = 0; pos.x < dims.x; ++pos.x) {
                callback(pos);
            }
        }
    }
}

template <typename C>
void forEachVoxelParallel(const TensorField3D &v, C callback, size_t jobs = 0) {
    const auto &dims = v.getDimensions();

    if (jobs == 0) {
        const auto settings = InviwoApplication::getPtr()->getSettingsByType<SystemSettings>();
        jobs = 4 * settings->poolSize_.get();
        if (jobs == 0) {  // if poolsize is zero
            forEachVoxel(v, callback);
            return;
        }
    }

    std::vector<std::future<void>> futures;
    for (size_t job = 0; job < jobs; ++job) {
        const auto start = size3_t(0, 0, job * dims.z / jobs);
        const auto stop = size3_t(dims.x, dims.y, std::min(dims.z, (job + 1) * dims.z / jobs));

        futures.push_back(dispatchPool([&callback, start, stop]() {
            size3_t pos{0};

            for (pos.z = start.z; pos.z < stop.z; ++pos.z) {
                for (pos.y = start.y; pos.y < stop.y; ++pos.y) {
                    for (pos.x = start.x; pos.x < stop.x; ++pos.x) {
                        callback(pos);
                    }
                }
            }
        }));
    }

    for (const auto &e : futures) {
        e.wait();
    }
}

template <typename C>
void forEachFixel(const TensorField2D &v, C callback) {
    const auto &dims = v.getDimensions();
    size2_t pos;
    for (pos.y = 0; pos.y < dims.y; ++pos.y) {
        for (pos.x = 0; pos.x < dims.x; ++pos.x) {
            callback(pos);
        }
    }
}

template <typename C>
void forEachFixelParallel(const TensorField2D &v, C callback, size_t jobs = 0) {
    const auto &dims = v.getDimensions();

    if (jobs == 0) {
        const auto settings = InviwoApplication::getPtr()->getSettingsByType<SystemSettings>();
        jobs = 4 * settings->poolSize_.get();
        if (jobs == 0) {  // if poolsize is zero
            forEachFixel(v, callback);
            return;
        }
    }

    std::vector<std::future<void>> futures;
    for (size_t job = 0; job < jobs; ++job) {
        const auto start = size2_t(0, job * dims.y / jobs);
        const auto stop = size2_t(dims.x, std::min(dims.y, (job + 1) * dims.y / jobs));

        futures.push_back(dispatchPool([&callback, start, stop]() {
            size2_t pos{0};

            for (pos.y = start.y; pos.y < stop.y; ++pos.y) {
                for (pos.x = start.x; pos.x < stop.x; ++pos.x) {
                    callback(pos);
                }
            }
        }));
    }

    for (const auto &e : futures) {
        e.wait();
    }
}

}  // namespace tensorutil
}  // namespace inviwo<|MERGE_RESOLUTION|>--- conflicted
+++ resolved
@@ -58,23 +58,9 @@
     std::shared_ptr<const TensorField3D> &tensorField, Shader *shader,
     TextureUnitContainer &textureUnits);
 
-<<<<<<< HEAD
 std::shared_ptr<TensorField2D> IVW_MODULE_TENSORVISBASE_API
 subsample2D(std::shared_ptr<const TensorField2D> tensorField, size2_t newDimensions,
             const InterpolationMethod method = InterpolationMethod::Barycentric);
-=======
-IVW_MODULE_TENSORVISBASE_API std::shared_ptr<TensorField2D> getSlice2D(
-    std::shared_ptr<const TensorField3D> inTensorField, const CartesianCoordinateAxis axis,
-    const size_t sliceNumber);
-
-IVW_MODULE_TENSORVISBASE_API std::shared_ptr<TensorField3D> getSlice3D(
-    std::shared_ptr<const TensorField3D> inTensorField, const CartesianCoordinateAxis axis,
-    const size_t sliceNumber);
-
-IVW_MODULE_TENSORVISBASE_API std::shared_ptr<TensorField2D> subsample2D(
-    std::shared_ptr<const TensorField2D> tensorField, size2_t newDimensions,
-    const InterpolationMethod method = InterpolationMethod::Barycentric);
->>>>>>> 982bfb33
 
 IVW_MODULE_TENSORVISBASE_API std::shared_ptr<TensorField3D> subsample3D(
     std::shared_ptr<const TensorField3D> tensorField, size3_t newDimensions,
