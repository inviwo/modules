<<<<<<< HEAD
=======
import inviwopy as ivw
from inviwopy.properties import IntVec3Property, FileProperty, ButtonProperty, BoolProperty, DoubleProperty, CompositeProperty, CompositeProperty, DoubleMinMaxProperty, IntMinMaxProperty
from inviwopy.glm import dvec2, mat4, vec4
import netcdfutils

>>>>>>> c6580ae6
import numpy
import inspect
from pathlib import Path
from netCDF4 import Dataset, Dimension, Variable

import inviwopy as ivw
from inviwopy.properties import FileProperty, ButtonProperty, BoolProperty, \
    BoolCompositeProperty, CompositeProperty, IntMinMaxProperty, StringProperty


class GenericNetCDFSource(ivw.Processor):
    def log(self, msg):
        frame = inspect.getframeinfo(inspect.currentframe().f_back)
        ivw.log(msg=str(msg), source=self.identifier, file=frame.filename,
                line=frame.lineno, function=frame.function)

    def __init__(self, id, name, outputDimension):
        ivw.Processor.__init__(self, id, name)
        self.outputDimension = outputDimension

        self.displayInfo = ButtonProperty("displayInfo", "Log File Info")
        self.filePath = FileProperty("filepath", "NetCDF Path", "", "netcdfdata")
        self.variables = CompositeProperty("variables", "Exported Variables")
<<<<<<< HEAD
# # <<<<<<< HEAD
#         self.ignoreDimNames = BoolProperty('ignoreDimNames', 'Ignore Dim Names', False)
#         self.triggerLoad = ButtonProperty("load", "Load")
# # =======
=======
>>>>>>> c6580ae6
        self.variables.setSerializationMode(
            ivw.properties.PropertySerializationMode.All)
        self.dimensions = CompositeProperty(
            "dimensions", "Restrict Dimensions")
        self.dimensions.setSerializationMode(
            ivw.properties.PropertySerializationMode.All)
        self.adjustDimensionsForStaggered = BoolProperty(
            'adjustForStaggered', 'Adjust for staggered climate grid', True)
        self.toFloat = BoolProperty(
            'toFloat', 'Convert to float', True)
        self.doScale = BoolProperty("doScale", "Scale Values?", False)
        self.scale = CompositeProperty("scale", "Scale Values")

        self.triggerReload = ButtonProperty("reload", "Reload")
        self.autoReload = BoolProperty("autoReload", "Auto Reload", False)

        self.triggerReload.onChange(self.reloadData)
        self.autoReload.onChange(self.autoReloadData)
        self.displayInfo.onChange(self.displayDataInfo)
# >>>>>>> ea95e44 (WIP 2)

        self.addProperty(self.filePath)
        self.addProperty(self.displayInfo)
        self.addProperty(self.variables)
<<<<<<< HEAD
# <<<<<<< HEAD
# =======
        self.addProperty(self.doScale)
        self.addProperty(self.scale)
# >>>>>>> ea95e44 (WIP 2)
        self.addProperty(self.dimensions)
        self.addProperty(self.toFloat)
        self.addProperty(self.ignoreDimNames)
        self.addProperty(self.triggerLoad)

        self.displayInfo.onChange(self.displayDataInfo)
        self.firstRun = True

    @staticmethod
    def enabled(prop: BoolCompositeProperty):
        return prop.checked

    @staticmethod
    def cleanName(name: str):
        return name.replace(" ", "_")

    def minmax(self, dim: Dimension):
        return self.dimensions.properties[self.cleanName(dim.name)].value

    def collapsed(self, dim: Dimension):
        minmax = self.minmax(dim)
        return minmax.x == minmax.y

    def addMinmaxProperty(self, dim: Dimension):
        clean = self.cleanName(dim.name)
        if clean not in self.dimensions.properties:
            # Create a minmax property to mark the __inclusive__ range to load
            # If the min == max then the dimensions is __collapsed__ and will not
            # contribute to the outputDimension i.e. collpsing one dim of a 4D dataset
            # makes it a 3D dataset.
            minmax = IntMinMaxProperty(clean, dim.name, 0, len(dim) - 1, 0, len(dim) - 1)
            minmax.visible = False  # Only show when a corresponding variable is enabled
            self.dimensions.addProperty(minmax, True)

    def addMinMaxProperties(self, dims: list[Dimension]):
        for dim in dims:
            self.addMinmaxProperty(dim)

    def addVariablePropery(self, variable: Variable):
        enabled = BoolCompositeProperty(self.cleanName(variable.name), variable.name, False)
        enabled.readOnly = len(variable.shape) < self.outputDimension
        enabled.collapsed = True
        dims = StringProperty("dimensions", "Dimensions",
                              ", ".join(str(d.name) for d in variable.get_dims()))
        dims.readOnly = True
        enabled.addProperty(dims)
        shape = StringProperty("shape", "Shape",
                               ", ".join(str(d) for d in variable.shape))
        shape.readOnly = True
        enabled.addProperty(shape)

        format = StringProperty("format", "Format", str(variable.datatype))
        format.readOnly = True
        enabled.addProperty(format)

        attrstr = '\n'.join(f"{attr}: {getattr(variable, attr)}"
                            for attr in variable.ncattrs())
        attr = StringProperty("attributes", "Attributes", attrstr,
                              ivw.properties.InvalidationLevel.Valid,
                              ivw.properties.PropertySemantics.Multiline)
        attr.readOnly = True
        enabled.addProperty(attr)

        self.variables.addProperty(enabled, True)

    def process(self):
# <<<<<<< HEAD
        # first = self.firstRun
        # self.firstRun = False
# =======
        self.scale.visible = self.doScale.value
# >>>>>>> ea95e44 (WIP 2)
        if len(self.filePath.value) == 0 or not Path(self.filePath.value).exists():
            self.variables.clear()
            self.dimensions.clear()
=======
        self.addProperty(self.toFloat)
        self.addProperty(self.doScale)
        self.addProperty(self.scale)
        self.addProperty(self.dimensions)
        self.addProperty(self.adjustDimensionsForStaggered)
        self.addProperty(self.triggerReload)
        self.addProperty(self.autoReload)

        self.overwriteDataRange = BoolProperty(
            "overwriteDataRange", "Overwrite Data Range", False)

        self.dataRange = DoubleMinMaxProperty(
            "dataRange", "Data Range", 0.0, 0.0, -1.70e308, 1.79e308)
        self.dataRange.readOnly = True
        self.addProperty(self.overwriteDataRange)
        self.addProperty(self.dataRange)
        self.dataRange.semantics = ivw.properties.PropertySemantics("Text")
        self.firstProcess = True

    def process(self):
        self.scale.visible = self.doScale.value
        if len(self.filePath.value) == 0 or not Path(self.filePath.value).exists():
            while self.variables.size() > 0:
                self.variables.removeProperty(
                    self.variables.properties[self.variables.size()-1])
            while self.dimensions.size() > 0:
                self.dimensions.removeProperty(
                    self.dimensions.properties[self.dimensions.size()-1])
            self.firstProcess = False
>>>>>>> c6580ae6
            return

        with Dataset(self.filePath.value, "r", format="NETCDF4") as nc:
            # Update variables.
<<<<<<< HEAD
# <<<<<<< HEAD
#             if self.filePath.isModified:
#                 if self.variables.empty() or any(var.displayName not in nc.variables
#                                                  for var in self.variables.properties):
#                     self.variables.clear()
#                     self.dimensions.clear()
#                     for name, variable in nc.variables.items():
#                         self.addVariablePropery(variable)
#                         self.addMinMaxProperties(variable.get_dims())

#             if self.variables.isModified:
# =======
=======
>>>>>>> c6580ae6
            if self.filePath.isModified and not self.firstProcess:
                # Keep variables as is iff the new data has the same ones.
                reloadVariables = True
                if self.variables.size() > 0:
                    reloadVariables = False
                    for variable in self.variables.properties:
                        if variable not in nc.variables:
                            reloadVariables = True
                            break

                if reloadVariables:
                    while self.variables.size() > 0:
                        self.variables.removeProperty(
                            self.variables.properties[self.variables.size()-1])

                    while self.dimensions.size() > 0:
                        self.dimensions.removeProperty(
                            self.dimensions.properties[self.dimensions.size()-1])

                    while self.scale.size() > 0:
                        self.scale.removeProperty(
                            self.scale.properties[self.scale.size()-1])

                    for variable in nc.variables:
                        # At least n dimensions needed for an nD output.
                        if len(nc.variables[variable].dimensions) < self.outputDimension:
                            continue
                        varProp = BoolProperty(
                            str(variable), str(variable), False)
                        varProp.setSerializationMode(
                            ivw.properties.PropertySerializationMode.All)
                        self.variables.addProperty(
                            varProp, True)

                        # Add scale.
                        scProp = DoubleProperty(
                            str(variable) + "Scale", str(variable) + " Scale", 1.0, 0, 100)
                        scProp.setSerializationMode(
                            ivw.properties.PropertySerializationMode.All)
                        self.scale.addProperty(scProp, True)

            if self.variables.isModified and not self.firstProcess:
                selectedVarDims = []
# >>>>>>> ea95e44 (WIP 2)
                numComponents = 0
                showMinMax: list[IntMinMaxProperty] = []
                for var in filter(self.enabled, self.variables.properties):
                    comps = numpy.amax(1, nc.variables[var.displayName].datatype.ndim)

<<<<<<< HEAD
                    if numComponents + comps > 4:  # No space left
                        var.checked = False
                        self.log(f"No channels left, {numComponents} used, {comps} more needed")
                        continue

                    numComponents += comps

                    for dim in nc.variables[var.displayName].get_dims():
                        clean = self.cleanName(dim.name)
                        showMinMax.append(self.dimensions.properties[clean])
                for minmax in self.dimensions.properties:
                    minmax.visible = minmax in showMinMax

            request: list[Variable] = [nc.variables[prop.displayName]
                                       for prop in filter(self.enabled, self.variables.properties)]

            nonZeroDims: list[tuple[Variable, list[Dimension]]] = \
                [(var, list(filter(lambda d: not self.collapsed(d), var.get_dims())))
                 for var in request]

            for var, dims in nonZeroDims:
                if len(dims) != self.outputDimension:
                    self.log(f"Invalid output dimensions: {len(dims)} for {var.name} "
                             f"expected {self.outputDimension}")
                    return

                for dimi, dim0 in zip(dims, nonZeroDims[0][1]):
                    if not self.ignoreDimNames and dimi != dim0:
                        self.log(f"dimension missmatch for {var.name}, "
                                 f"expexted {dim0.name} got {dimi.name}")
                        return
                    else:
                        minmaxi = self.minmax(dimi)
                        minmax0 = self.minmax(dim0)
                        if minmaxi != minmax0:
                            self.log(f"Expected the range of {dimi.name}"
                                     f" to be {minmax0} got {minmaxi}")
                            return

            if self.triggerLoad.isModified or first:
                if len(nonZeroDims) == 0:
                    self.log("No variables selected")
                    return

                data = []
                for var in request:
                    ranges = [self.minmax(dim) for dim in var.get_dims()]
                    sizeDims = [r.y - r.x + 1 for r in ranges if r.x != r.y]
                    dims = [slice(item.x, item.y + 1) for item in ranges]
                    varData = var[tuple(dims)]
                    buffer = numpy.array(varData).astype(
                        'float32' if self.toFloat.value else var.datatype)
                    buffer.shape = numpy.flip([numpy.amax(1, var.datatype.ndim)] + sizeDims)
                    data.append(buffer)

                # Assemble data extent.
                extents = []
                for dim in nonZeroDims[0][1]:
                    dimRange = self.minmax(dim)
                    if dimRange.x == dimRange.y:
                        continue
                    ncDimVar = nc.variables[dim.name]
                    cellExt = ncDimVar[1] - ncDimVar[0]
                    cellNum = dimRange.y - dimRange.x
                    extents.append(cellExt * cellNum)

                self.dataLoaded(data, extents)  # implemented in child

# <<<<<<< HEAD
#     def displayDataInfo(self):
#         if len(self.filePath.value) == 0:
#             self.log("File name empty")
#             return
#         if not Path(self.filePath.value).exists():
#             self.log(f"{self.filePath.value} does not exist")
#             return

#         def attrs(item, indent=0):
#             for attr in item.ncattrs():
#                 self.log(f"{indent*' '}{attr}: {getattr(item, attr)}")
# =======
=======
                    # Collect all dimension names in one list.
                    for dim in nc.variables[varProp.identifier].get_dims():
                        adjustedDim = self.adjustForStaggered(dim.name)
                        if adjustedDim not in selectedVarDims:
                            selectedVarDims.append(adjustedDim)

                            if not next((x for x in self.dimensions.properties if x.identifier == adjustedDim), None):
                                dimProp = IntMinMaxProperty(
                                    adjustedDim, adjustedDim + ' Range', 0, len(dim)-1, 0, len(dim)-1, False)
                                dimProp.setSerializationMode(
                                    ivw.properties.PropertySerializationMode.All)
                                self.dimensions.addProperty(dimProp, True)

                for varProp in self.variables.properties:
                    if varProp.value:
                        continue

                    # Check whether there is still space to add this variable
                    # and it stretches over all dimensions  the others do.
                    couldBeAdded = True
                    ncVar = nc.variables[varProp.identifier]
                    numVarComps = numpy.amax(1, ncVar.datatype.ndim)
                    if numVarComps > 4 - numComponents:
                        couldBeAdded = False

                    varDims = map(self.adjustForStaggered, ncVar.dimensions)

                    for dim in selectedVarDims:
                        adjustedDim = self.adjustForStaggered(dim)
                        if adjustedDim not in varDims:
                            couldBeAdded = False
                            break

                    varProp.readOnly = not couldBeAdded
                self.autoReloadData()
        self.firstProcess = False

>>>>>>> c6580ae6
    def autoReloadData(self):

        if self.autoReload.value:
            print("Disabled Auto Reload!")
        #     self.reloadData()

    def reloadData(self):
        return

    def genReloadData(self):
        if len(self.filePath.value) == 0 or not Path(self.filePath.value).exists():
            raise Exception("Invalid path.")
# >>>>>>> ea95e44 (WIP 2)

        self.log(f"File: {self.filePath.value}")
        with Dataset(self.filePath.value, "r", format="NETCDF4") as nc:
# <<<<<<< HEAD
#             attrs(nc)
#             self.log(f"Dimensions: {', '.join(nc.dimensions)}")
#             for name, var in nc.variables.items():
#                 self.log(f"{name}, {var.dimensions}, {var.shape}, {var.datatype}")
#                 attrs(var, 4)
# =======
            # Actually load data.
            if self.variables.size() <= 0:
                # raise Exception("No known variables")
                self.invalidate(ivw.properties.InvalidationLevel.InvalidOutput)
                self.firstProcess = True

            sizeDims = []
            dimRanges = {}
            for dimProp in self.dimensions.properties:
                dimRange = dimProp.value
                dimRanges[dimProp.identifier] = dimRange
                if dimRange.x != dimRange.y:
                    sizeDims.append(dimRange.y - dimRange.x + 1)

            if len(sizeDims) != self.outputDimension:
                raise Exception("Wrong number of dimensions.\n\tRequire " +
                                str(self.outputDimension) + ", selected " + str(len(sizeDims)))

            self.data = []
            numProps = 0
            doScale = self.doScale.value
            for varProp in self.variables.properties:
                if not varProp.value:
                    continue

                # Single variable, simply load.
                ncVar = nc.variables[varProp.identifier]
                ncDims = ncVar.get_dims()
                dims = []
                for ncDim in ncDims:
                    propRange = dimRanges[self.adjustForStaggered(ncDim.name)]
                    dims.append(slice(propRange.x, propRange.y+1))
                varData = ncVar[tuple(dims)]
                buffer = numpy.array(varData).astype(
                    'float32' if self.toFloat.value else ncVar.datatype)

                buffer.shape = numpy.flip([1] + sizeDims)
                if (doScale):
                    for sc in self.scale.properties:
                        if(sc.identifier == varProp.identifier + "Scale"):
                            buffer *= sc.value
                            print("Scaled ", varProp.identifier,
                                  " by ", sc.value)
                            break
                self.data.append(buffer)
                numProps += 1

            # Assemble data extent.
            extents = []
            for dim in dimRanges:
                dimRange = dimRanges[dim]
                if dimRange.y == dimRange.x:
                    continue
                ncVar = nc.variables[dim]
                cellExt = ncVar[1] - ncVar[0]
                cellNum = dimRanges[dim].y - dimRanges[dim].x
                extents.append(cellExt * cellNum)
            return extents

    def displayDataInfo(self):
        print(self.filePath.value)
        netcdfutils.printInfo(self.filePath.value)

    def adjustForStaggered(self, dim):
        if self.adjustDimensionsForStaggered.value and len(dim) == 2 and dim[1] == 'G' and (dim[0] == 'X' or dim[0] == 'Y'):
            return str(dim[0]) + 'C'
        return dim
# >>>>>>> ea95e44 (WIP 2)<|MERGE_RESOLUTION|>--- conflicted
+++ resolved
@@ -1,19 +1,17 @@
-<<<<<<< HEAD
-=======
-import inviwopy as ivw
-from inviwopy.properties import IntVec3Property, FileProperty, ButtonProperty, BoolProperty, DoubleProperty, CompositeProperty, CompositeProperty, DoubleMinMaxProperty, IntMinMaxProperty
-from inviwopy.glm import dvec2, mat4, vec4
-import netcdfutils
-
->>>>>>> c6580ae6
-import numpy
-import inspect
-from pathlib import Path
-from netCDF4 import Dataset, Dimension, Variable
-
-import inviwopy as ivw
 from inviwopy.properties import FileProperty, ButtonProperty, BoolProperty, \
     BoolCompositeProperty, CompositeProperty, IntMinMaxProperty, StringProperty
+from netCDF4 import Dataset, Dimension, Variable
+from pathlib import Path
+import inspect
+import numpy
+import netcdfutils
+from inviwopy.glm import dvec2, mat4, vec4
+from inviwopy.properties import IntVec3Property, FileProperty, ButtonProperty, BoolProperty, DoubleProperty, CompositeProperty, CompositeProperty, DoubleMinMaxProperty, IntMinMaxProperty
+import inviwopy as ivw
+<< << << < HEAD
+== == == =
+
+>>>>>> > c6580ae6f8a0b60949f4702d0faa8c87c1815e7f
 
 
 class GenericNetCDFSource(ivw.Processor):
@@ -27,15 +25,9 @@
         self.outputDimension = outputDimension
 
         self.displayInfo = ButtonProperty("displayInfo", "Log File Info")
-        self.filePath = FileProperty("filepath", "NetCDF Path", "", "netcdfdata")
+        self.filePath = FileProperty(
+            "filepath", "NetCDF Path", "", "netcdfdata")
         self.variables = CompositeProperty("variables", "Exported Variables")
-<<<<<<< HEAD
-# # <<<<<<< HEAD
-#         self.ignoreDimNames = BoolProperty('ignoreDimNames', 'Ignore Dim Names', False)
-#         self.triggerLoad = ButtonProperty("load", "Load")
-# # =======
-=======
->>>>>>> c6580ae6
         self.variables.setSerializationMode(
             ivw.properties.PropertySerializationMode.All)
         self.dimensions = CompositeProperty(
@@ -55,17 +47,12 @@
         self.triggerReload.onChange(self.reloadData)
         self.autoReload.onChange(self.autoReloadData)
         self.displayInfo.onChange(self.displayDataInfo)
-# >>>>>>> ea95e44 (WIP 2)
 
         self.addProperty(self.filePath)
         self.addProperty(self.displayInfo)
         self.addProperty(self.variables)
-<<<<<<< HEAD
-# <<<<<<< HEAD
-# =======
         self.addProperty(self.doScale)
         self.addProperty(self.scale)
-# >>>>>>> ea95e44 (WIP 2)
         self.addProperty(self.dimensions)
         self.addProperty(self.toFloat)
         self.addProperty(self.ignoreDimNames)
@@ -96,7 +83,8 @@
             # If the min == max then the dimensions is __collapsed__ and will not
             # contribute to the outputDimension i.e. collpsing one dim of a 4D dataset
             # makes it a 3D dataset.
-            minmax = IntMinMaxProperty(clean, dim.name, 0, len(dim) - 1, 0, len(dim) - 1)
+            minmax = IntMinMaxProperty(
+                clean, dim.name, 0, len(dim) - 1, 0, len(dim) - 1)
             minmax.visible = False  # Only show when a corresponding variable is enabled
             self.dimensions.addProperty(minmax, True)
 
@@ -105,7 +93,8 @@
             self.addMinmaxProperty(dim)
 
     def addVariablePropery(self, variable: Variable):
-        enabled = BoolCompositeProperty(self.cleanName(variable.name), variable.name, False)
+        enabled = BoolCompositeProperty(
+            self.cleanName(variable.name), variable.name, False)
         enabled.readOnly = len(variable.shape) < self.outputDimension
         enabled.collapsed = True
         dims = StringProperty("dimensions", "Dimensions",
@@ -132,65 +121,14 @@
         self.variables.addProperty(enabled, True)
 
     def process(self):
-# <<<<<<< HEAD
-        # first = self.firstRun
-        # self.firstRun = False
-# =======
         self.scale.visible = self.doScale.value
-# >>>>>>> ea95e44 (WIP 2)
         if len(self.filePath.value) == 0 or not Path(self.filePath.value).exists():
             self.variables.clear()
             self.dimensions.clear()
-=======
-        self.addProperty(self.toFloat)
-        self.addProperty(self.doScale)
-        self.addProperty(self.scale)
-        self.addProperty(self.dimensions)
-        self.addProperty(self.adjustDimensionsForStaggered)
-        self.addProperty(self.triggerReload)
-        self.addProperty(self.autoReload)
-
-        self.overwriteDataRange = BoolProperty(
-            "overwriteDataRange", "Overwrite Data Range", False)
-
-        self.dataRange = DoubleMinMaxProperty(
-            "dataRange", "Data Range", 0.0, 0.0, -1.70e308, 1.79e308)
-        self.dataRange.readOnly = True
-        self.addProperty(self.overwriteDataRange)
-        self.addProperty(self.dataRange)
-        self.dataRange.semantics = ivw.properties.PropertySemantics("Text")
-        self.firstProcess = True
-
-    def process(self):
-        self.scale.visible = self.doScale.value
-        if len(self.filePath.value) == 0 or not Path(self.filePath.value).exists():
-            while self.variables.size() > 0:
-                self.variables.removeProperty(
-                    self.variables.properties[self.variables.size()-1])
-            while self.dimensions.size() > 0:
-                self.dimensions.removeProperty(
-                    self.dimensions.properties[self.dimensions.size()-1])
-            self.firstProcess = False
->>>>>>> c6580ae6
             return
 
         with Dataset(self.filePath.value, "r", format="NETCDF4") as nc:
             # Update variables.
-<<<<<<< HEAD
-# <<<<<<< HEAD
-#             if self.filePath.isModified:
-#                 if self.variables.empty() or any(var.displayName not in nc.variables
-#                                                  for var in self.variables.properties):
-#                     self.variables.clear()
-#                     self.dimensions.clear()
-#                     for name, variable in nc.variables.items():
-#                         self.addVariablePropery(variable)
-#                         self.addMinMaxProperties(variable.get_dims())
-
-#             if self.variables.isModified:
-# =======
-=======
->>>>>>> c6580ae6
             if self.filePath.isModified and not self.firstProcess:
                 # Keep variables as is iff the new data has the same ones.
                 reloadVariables = True
@@ -234,16 +172,16 @@
 
             if self.variables.isModified and not self.firstProcess:
                 selectedVarDims = []
-# >>>>>>> ea95e44 (WIP 2)
                 numComponents = 0
                 showMinMax: list[IntMinMaxProperty] = []
                 for var in filter(self.enabled, self.variables.properties):
-                    comps = numpy.amax(1, nc.variables[var.displayName].datatype.ndim)
-
-<<<<<<< HEAD
+                    comps = numpy.amax(
+                        1, nc.variables[var.displayName].datatype.ndim)
+
                     if numComponents + comps > 4:  # No space left
                         var.checked = False
-                        self.log(f"No channels left, {numComponents} used, {comps} more needed")
+                        self.log(
+                            f"No channels left, {numComponents} used, {comps} more needed")
                         continue
 
                     numComponents += comps
@@ -293,7 +231,8 @@
                     varData = var[tuple(dims)]
                     buffer = numpy.array(varData).astype(
                         'float32' if self.toFloat.value else var.datatype)
-                    buffer.shape = numpy.flip([numpy.amax(1, var.datatype.ndim)] + sizeDims)
+                    buffer.shape = numpy.flip(
+                        [numpy.amax(1, var.datatype.ndim)] + sizeDims)
                     data.append(buffer)
 
                 # Assemble data extent.
@@ -309,63 +248,11 @@
 
                 self.dataLoaded(data, extents)  # implemented in child
 
-# <<<<<<< HEAD
-#     def displayDataInfo(self):
-#         if len(self.filePath.value) == 0:
-#             self.log("File name empty")
-#             return
-#         if not Path(self.filePath.value).exists():
-#             self.log(f"{self.filePath.value} does not exist")
-#             return
-
-#         def attrs(item, indent=0):
-#             for attr in item.ncattrs():
-#                 self.log(f"{indent*' '}{attr}: {getattr(item, attr)}")
-# =======
-=======
-                    # Collect all dimension names in one list.
-                    for dim in nc.variables[varProp.identifier].get_dims():
-                        adjustedDim = self.adjustForStaggered(dim.name)
-                        if adjustedDim not in selectedVarDims:
-                            selectedVarDims.append(adjustedDim)
-
-                            if not next((x for x in self.dimensions.properties if x.identifier == adjustedDim), None):
-                                dimProp = IntMinMaxProperty(
-                                    adjustedDim, adjustedDim + ' Range', 0, len(dim)-1, 0, len(dim)-1, False)
-                                dimProp.setSerializationMode(
-                                    ivw.properties.PropertySerializationMode.All)
-                                self.dimensions.addProperty(dimProp, True)
-
-                for varProp in self.variables.properties:
-                    if varProp.value:
-                        continue
-
-                    # Check whether there is still space to add this variable
-                    # and it stretches over all dimensions  the others do.
-                    couldBeAdded = True
-                    ncVar = nc.variables[varProp.identifier]
-                    numVarComps = numpy.amax(1, ncVar.datatype.ndim)
-                    if numVarComps > 4 - numComponents:
-                        couldBeAdded = False
-
-                    varDims = map(self.adjustForStaggered, ncVar.dimensions)
-
-                    for dim in selectedVarDims:
-                        adjustedDim = self.adjustForStaggered(dim)
-                        if adjustedDim not in varDims:
-                            couldBeAdded = False
-                            break
-
-                    varProp.readOnly = not couldBeAdded
-                self.autoReloadData()
-        self.firstProcess = False
-
->>>>>>> c6580ae6
     def autoReloadData(self):
 
         if self.autoReload.value:
             print("Disabled Auto Reload!")
-        #     self.reloadData()
+            self.reloadData()
 
     def reloadData(self):
         return
@@ -373,17 +260,10 @@
     def genReloadData(self):
         if len(self.filePath.value) == 0 or not Path(self.filePath.value).exists():
             raise Exception("Invalid path.")
-# >>>>>>> ea95e44 (WIP 2)
 
         self.log(f"File: {self.filePath.value}")
         with Dataset(self.filePath.value, "r", format="NETCDF4") as nc:
-# <<<<<<< HEAD
-#             attrs(nc)
-#             self.log(f"Dimensions: {', '.join(nc.dimensions)}")
-#             for name, var in nc.variables.items():
-#                 self.log(f"{name}, {var.dimensions}, {var.shape}, {var.datatype}")
-#                 attrs(var, 4)
-# =======
+
             # Actually load data.
             if self.variables.size() <= 0:
                 # raise Exception("No known variables")
@@ -450,5 +330,4 @@
     def adjustForStaggered(self, dim):
         if self.adjustDimensionsForStaggered.value and len(dim) == 2 and dim[1] == 'G' and (dim[0] == 'X' or dim[0] == 'Y'):
             return str(dim[0]) + 'C'
-        return dim
-# >>>>>>> ea95e44 (WIP 2)+        return dim