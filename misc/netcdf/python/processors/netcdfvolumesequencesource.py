--- conflicted
+++ resolved
@@ -1,14 +1,7 @@
 # Name: NetCDFVolumeSequenceSource
 
 import inviwopy as ivw
-<<<<<<< HEAD
-# <<<<<<< HEAD
-# =======
 from inviwopy.properties import IntVec3Property, FileProperty, ButtonProperty, BoolProperty, CompositeProperty, DoubleMinMaxProperty, IntMinMaxProperty
-# >>>>>>> 35eeab5 (WIP)
-=======
-from inviwopy.properties import IntVec3Property, FileProperty, ButtonProperty, BoolProperty, CompositeProperty, DoubleMinMaxProperty, IntMinMaxProperty
->>>>>>> c6580ae6
 from inviwopy.glm import dvec2, mat4, vec4
 from inviwopy.properties import BoolProperty, DoubleMinMaxProperty, OptionPropertyInt, \
     FloatMat4Property
@@ -79,33 +72,18 @@
     def getProcessorInfo(self):
         return NetCDFVolumeSequenceSource.processorInfo()
 
-<<<<<<< HEAD
-# <<<<<<< HEAD
     def dataLoaded(self, data, extents):
-        # =======
-        # def reloadData(self):
-=======
-    def reloadData(self):
->>>>>>> c6580ae6
-        # extents = []
         extents = GenericNetCDFSource.genReloadData(self)
 
-# >>>>>>> ea95e44 (WIP 2)
         volumeSequence = []
         for timeStep in range(data[0].shape[3]):
             subData = []
             for comp in data:
                 # A bit brute force, but delivers correct data.
                 numElems = comp.shape[0] * comp.shape[1] * comp.shape[2]
-<<<<<<< HEAD
-# <<<<<<< HEAD
-                subBuffer = comp.flat[(numElems * timeStep)                                      : (numElems * (timeStep + 1))]
-# =======
-#                 subBuffer = comp.flat[(numElems * timeStep)                                      : (numElems * (timeStep+1))]
-# >>>>>>> ea95e44 (WIP 2)
-=======
-                subBuffer = comp.flat[(numElems * timeStep)                                      : (numElems * (timeStep+1))]
->>>>>>> c6580ae6
+
+                subBuffer = comp.flat[(numElems * timeStep): (numElems * (timeStep + 1))]
+
                 subBuffer.shape = (comp.shape[0],
                                    comp.shape[1], comp.shape[2], 1)
                 subData.append(subBuffer)
