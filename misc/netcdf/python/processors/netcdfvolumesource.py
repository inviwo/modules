--- conflicted
+++ resolved
@@ -71,19 +71,11 @@
     def getProcessorInfo(self):
         return NetCDFVolumeSource.processorInfo()
 
-# <<<<<<< HEAD
-#     def dataLoaded(self, data, extents):
-#         buffer = numpy.concatenate(data, axis=3)
-# =======
     def reloadData(self):
         extents = GenericNetCDFSource.genReloadData(self)
 
         buffer = numpy.concatenate(self.data, axis=3)
         print(type(buffer))
-<<<<<<< HEAD
-# >>>>>>> 35eeab5 (WIP)
-=======
->>>>>>> c6580ae6
         volume = ivw.data.Volume(buffer)
         if self.overwriteDataRange.value:
             volume.dataMap.dataRange = self.dataRange.value
