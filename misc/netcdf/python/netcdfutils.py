--- conflicted
+++ resolved
@@ -1,13 +1,8 @@
-# import inviwopy
 import numpy
 from pathlib import Path
-# from scipy.io import netcdf
 import sys
 
 from netCDF4 import Dataset
-# from inviwopy.glm import dvec2, vec4, mat4
-# from inviwopy.data import VolumeOutport
-# from inviwopy.data import Volume
 
 
 """
@@ -21,18 +16,10 @@
 def printInfo(filePath):
     with Dataset(filePath, "r", format="NETCDF4") as nc:
         print(nc)
-<<<<<<< HEAD
         print("- Dimensions -")
         for dim in nc.dimensions:
             print(dim)
         print("- Variables -")
         for v in nc.variables:
             print(v)
-            print('----------')
-=======
-        # for dim in nc.dimensions:
-        #     print(dim)
-        # for v in nc.variables:
-        #     print(v)
-        #     print('----------')
->>>>>>> c6580ae6
+            print('----------')